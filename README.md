--- conflicted
+++ resolved
@@ -1,4 +1,3 @@
-<<<<<<< HEAD
 # Midnight MCP Server
 
 A Model Context Protocol (MCP) server implementation with STDIO transport for the Midnight network.
@@ -353,231 +352,6 @@
 Now in the character.json file that you'll use to create your AI Agent add the mcp json structure shown above.
 
 All set! You're ready to use AI agents with on-chain capabilities for the Midnight blockchain.
-=======
-# Midnight MCP Server
-
-A Model Context Protocol (MCP) server implementation with STDIO transport for the Midnight network.
-
-## Overview
-
-This server implements the Model Context Protocol for integration with the Midnight cryptocurrency network. It provides a standard interface for AI models to interact with the Midnight blockchain, wallet functionality, and other network services.
-
-## Prerequisites
-
-- Node.js (v18.20.5)
-- Yarn package manager
-- Docker and Docker Compose (for running the proof server)
-
-## Setup and Installation
-
-### 1. Install Dependencies
-
-```bash
-yarn install
-```
-
-### 2. Set Up Agent
-
-Set up a new agent with the provided script:
-
-```bash
-# Set up a new agent with an auto-generated seed
-yarn setup-agent -a agent-123
-
-# Set up a new agent in a specific directory
-yarn setup-agent -a agent-123 -d /path/to/your/project
-
-# Or provide your own seed
-yarn setup-agent -a agent-123 -s "your-seed-here"
-
-# Force overwrite existing seed file
-yarn setup-agent -a agent-123 -f
-
-# Additional options:
-# -w, --words <number>    Number of words in mnemonic (12 or 24, default: 24)
-# -p, --password <string> Optional password for additional security
-```
-
-The script will:
-1. Create the necessary directory structure
-2. Generate or verify the provided seed
-3. Display the generated wallet information:
-   - Midnight Seed (hex)
-   - BIP39 Mnemonic
-   - Derived Seed (if password was provided)
-
-**IMPORTANT:** Save these values securely. The seed and mnemonic provide access to your funds.
-
-**NOTE:** The BIP39 mnemonic can be imported into any GUI wallet that supports the Midnight blockchain, providing direct access to your funds.
-
-### 3. Configure Environment Variables
-
-Create a `.env` file with the necessary configuration values:
-
-```bash
-# Copy the example .env file and customize it
-cp .env.example .env
-```
-
-Edit the `.env` file to include your agent ID:
-
-```
-# Required
-AGENT_ID=agent-123
-```
-
-### 4. Start the Proof Server
-
-The Midnight MCP server requires a proof server for cryptographic operations. Start it using Docker Compose:
-
-```bash
-docker-compose up -d
-```
-
-This will start a container running the Midnight proof server on port 6300.
-
-### 5. Building the Server
-
-#### For Production
-
-For production environments, build the server and run from the dist directory:
-
-```bash
-# Build the MCP server
-yarn build:mcp
-```
-
-The stdio-server provides a standard input/output interface that conforms to the Model Context Protocol, allowing AI models to communicate with the Midnight network.
-
-## MCP Server Configuration for AI Models
-
-JSON Config:
-
-```json
-"mcp": {
-    "servers": {
-      "midnight-mcp": {
-        "type": "stdio",
-        "name": "Midnight MCP",
-        "command": "bash",
-        "args": [
-          "-c",
-          "source ~/.nvm/nvm.sh && AGENT_ID=<agent-id> nvm exec 22.15.1 node <path>/midnight-mcp/dist/stdio-server.js"
-        ]
-      }
-    }
-  }
-```
-
-### Agent ID Configuration
-
-The MCP server supports multiple agents running simultaneously through the use of agent IDs. Each agent gets its own isolated storage space for wallet data and transactions.
-
-#### Setting Agent ID
-
-You can set the agent ID in two ways:
-
-1. **Through Environment Variable** (Required):
-```json
-"args": [
-  "-c",
-  "source ~/.nvm/nvm.sh && nvm exec 22.15.1 AGENT_ID=agent-123 yarn start:mcp"
-]
-```
-
-#### Storage Structure
-
-Each agent's data is stored in an isolated directory:
-```
-storage/
-  ├── seeds/
-  │   ├── agent-123/
-  │   │   └── seed
-  │   └── agent-456/
-  │       └── seed
-  ├── wallet-backups/
-  │   ├── agent-123/
-  │   │   ├── wallet-1.json
-  │   │   └── wallet-1-transactions.db
-  │   └── agent-456/
-  │       ├── wallet-1.json
-  │       └── wallet-1-transactions.db
-  └── logs/
-      ├── agent-123/
-  │       └── wallet-app.log
-  └── agent-456/
-      └── wallet-app.log
-```
-
-For development, you can run with an agent ID:
-```bash
-AGENT_ID=agent-123 yarn dev:mcp:stdio
-```
-
-NOTE: Replace `<path>` with the absolute path to directory where you cloned the `midnight-mcp` repository.
-
-## Integrating with ElizaOS
-
-### Install ElizaOS
-
-Install Node.js: Ensure you have Node.js 23.3.0+ installed on your system. You can download and install it from the official Node.js website: https://docs.npmjs.com/downloading-and-installing-node-js-and-npm
-
-Install the ElizaOS CLI: Run the following command in your terminal:
-
-```bash
-npm install -g @elizaos/cli@beta
-```
-
-This will install the ElizaOS CLI globally on your system.
-
-Verify the Installation: After the installation is complete, verify that the ElizaOS CLI is working by running the following command:
-
-```bash
-elizaos --version
-```
-
-This should display the version of the ElizaOS CLI installed on your system.
-
-To create a new Eliza project using the eliza create command, follow these steps:
-
-1. Open a Terminal: Open a terminal window on your system.
-2. Run the eliza create Command: Run the following command in the terminal:
-
-```bash
-elizaos create
-```
-
-This will launch the ElizaOS project creation wizard:
-
-3. Follow the Wizard: Follow the prompts in the wizard to configure your new Eliza project. You will be asked to provide some basic project information, such as the project name and description.
-4. Create the Project: After filling in the required information, the wizard will create a new Eliza project for you. This may take a few seconds to complete.
-5. Navigate to the Project Directory: Once the project is created, navigate to the project directory using the cd command:
-
-```bash
-cd my-project-name
-```
-
-Replace my-project-name with the actual name of your project.
-
-```bash
-elizaos start
-```
-
-This will launch the ElizaOS server and make the agent accessible via the web interface at https://localhost:3000.
-
-You now have a new Eliza project up and running!
-
-### Install the MCP Plugin for ElizaOS
-
-Inside your eliza project run:
-
-```bash
-bun add @fleek-platform/eliza-plugin-mcp
-```
-
-Now in the character.json file that you'll use to create your AI Agent add the mcp json structure shown above.
-
-All set! You're ready to use AI agents with on-chain capabilities for the Midnight blockchain.
 
 ## E2E Testing with ElizaOS
 
@@ -653,5 +427,4 @@
 Agent: "I'll fetch your recent transactions from the Midnight blockchain. ⛓️"
 ```
 
-For detailed E2E testing documentation, see [test/e2e/README.md](test/e2e/README.md).
->>>>>>> 3bc53ec6
+For detailed E2E testing documentation, see [test/e2e/README.md](test/e2e/README.md).